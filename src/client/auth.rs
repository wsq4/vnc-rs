use std::sync::Arc;

use super::security;
use crate::{VncError, VncVersion};
use rustls::pki_types::ServerName;
use tokio::io::{AsyncRead, AsyncReadExt, AsyncWrite, AsyncWriteExt};
use tokio_rustls::{client::TlsStream, rustls::{ClientConfig, RootCertStore}, TlsConnector};

#[allow(dead_code)]
#[derive(Debug, Clone, Copy, PartialEq, Eq)]
#[repr(u8)]
pub(super) enum SecurityType {
    Invalid = 0,
    None = 1,
    VncAuth = 2,
    RA2 = 5,
    RA2ne = 6,
    Tight = 16,
    Ultra = 17,
    Tls = 18,
    VeNCrypt = 19,
    GtkVncSasl = 20,
    Md5Hash = 21,
    ColinDeanXvp = 22,
    RSAAES256 = 129
}

#[allow(dead_code)]
#[derive(Debug, Clone, Copy, PartialEq, Eq)]
#[repr(u32)]
pub(super) enum VeNCryptSecurityType {
    Plain = 256,
    TLSNone,
    TLSVnc,
    TLSPlain,
    X509None,
    X509Vnc,
    X509Plain,
    TLSSASL,
    X509SASL,
}

impl TryFrom<u8> for SecurityType {
    type Error = VncError;
    fn try_from(num: u8) -> Result<Self, Self::Error> {
        match num {
<<<<<<< HEAD
            0 | 1 | 2 | 5 | 6 | 16 | 17 | 18 | 19 | 20 | 21 | 22 | 129 => {
                Ok(unsafe { std::mem::transmute(num) })
=======
            0 | 1 | 2 | 5 | 6 | 16 | 17 | 18 | 19 | 20 | 21 | 22 => {
                Ok(unsafe { std::mem::transmute::<u8, SecurityType>(num) })
>>>>>>> bcf2a2b5
            }
            invalid => Err(VncError::InvalidSecurityType(invalid)),
        }
    }
}

impl From<SecurityType> for u8 {
    fn from(e: SecurityType) -> Self {
        e as u8
    }
}

impl TryFrom<u32> for VeNCryptSecurityType {
    type Error = VncError;
    fn try_from(num: u32) -> Result<Self, Self::Error> {
        match num {
            256..=264 => Ok(unsafe { std::mem::transmute(num) }),
            invalid => Err(VncError::InvalidVeNCSubtype(invalid)),
        }
    }
}

impl From<VeNCryptSecurityType> for u32 {
    fn from(e: VeNCryptSecurityType) -> Self {
        e as u32
    }
}

impl SecurityType {
    pub(super) async fn read<S>(reader: &mut S, version: &VncVersion) -> Result<Vec<Self>, VncError>
    where
        S: AsyncRead + Unpin,
    {
        match version {
            VncVersion::RFB33 => {
                let security_type = reader.read_u32().await?;
                let security_type = (security_type as u8).try_into()?;
                if let SecurityType::Invalid = security_type {
                    let _ = reader.read_u32().await?;
                    let mut err_msg = String::new();
                    reader.read_to_string(&mut err_msg).await?;
                    return Err(VncError::General(err_msg));
                }
                Ok(vec![security_type])
            }
            _ => {
                // +--------------------------+-------------+--------------------------+
                // | No. of bytes             | Type        | Description              |
                // |                          | [Value]     |                          |
                // +--------------------------+-------------+--------------------------+
                // | 1                        | U8          | number-of-security-types |
                // | number-of-security-types | U8 array    | security-types           |
                // +--------------------------+-------------+--------------------------+
                let num = reader.read_u8().await?;

                if num == 0 {
                    let _ = reader.read_u32().await?;
                    let mut err_msg = String::new();
                    reader.read_to_string(&mut err_msg).await?;
                    return Err(VncError::General(err_msg));
                }
                let mut sec_types = vec![];
                for _ in 0..num {
                    sec_types.push(reader.read_u8().await?.try_into()?);
                }
                tracing::trace!("Server supported security type: {:?}", sec_types);
                Ok(sec_types)
            }
        }
    }

    pub(super) async fn write<S>(&self, writer: &mut S) -> Result<(), VncError>
    where
        S: AsyncWrite + Unpin,
    {
        writer.write_all(&[(*self).into()]).await?;
        Ok(())
    }
}

#[allow(dead_code)]
#[repr(u32)]
pub(super) enum AuthResult {
    Ok = 0,
    Failed = 1,
    TooMany = 2,
}

impl From<u32> for AuthResult {
    fn from(num: u32) -> Self {
        unsafe { std::mem::transmute(num) }
    }
}

impl From<AuthResult> for u32 {
    fn from(e: AuthResult) -> Self {
        e as u32
    }
}

pub(super) struct AuthHelper {
    challenge: [u8; 16],
    key: [u8; 8],
}

impl AuthHelper {
    pub(super) async fn read<S>(reader: &mut S, credential: &str) -> Result<Self, VncError>
    where
        S: AsyncRead + Unpin,
    {
        let mut challenge = [0; 16];
        reader.read_exact(&mut challenge).await?;

        let credential_len = credential.len();
        let mut key = [0u8; 8];
        for (i, key_i) in key.iter_mut().enumerate() {
            let c = if i < credential_len {
                credential.as_bytes()[i]
            } else {
                0
            };
            let mut cs = 0u8;
            for j in 0..8 {
                cs |= ((c >> j) & 1) << (7 - j)
            }
            *key_i = cs;
        }

        Ok(Self { challenge, key })
    }

    pub(super) async fn write<S>(&self, writer: &mut S) -> Result<(), VncError>
    where
        S: AsyncWrite + Unpin,
    {
        let encrypted = security::des::encrypt(&self.challenge, &self.key);
        writer.write_all(&encrypted).await?;
        Ok(())
    }

    pub(super) async fn finish<S>(self, reader: &mut S) -> Result<AuthResult, VncError>
    where
        S: AsyncRead + AsyncWrite + Unpin,
    {
        let result = reader.read_u32().await?;
        Ok(result.into())
    }
}

pub(super) struct VeNCAuthHelper<S>
where
S: AsyncRead + AsyncWrite + Unpin,
{
    version: [u8; 2],
    subtype: VeNCryptSecurityType,
    pub tls_stream: Option<TlsStream<S>>
}

impl<S> VeNCAuthHelper<S>
where
    S: AsyncRead + AsyncWrite + Unpin,
{
    pub(super) async fn new(stream: &mut S) -> Result<Self, VncError>

    {
        let mut version:[u8; 2] = [0; 2];
        stream.read_exact(&mut version).await?;
        if (version[0], version[1]) != (0, 2) {
            return Err(VncError::UnsupportedVeNCryptVersion);
        }

        stream.write_all(&[0, 2]).await?;

        let response = stream.read_u8().await?;

        if response != 0 {
            return Err(VncError::UnsupportedVeNCryptVersion);
        }

        let subtypelen = stream.read_u8().await?;
        let mut subtypes: Vec<VeNCryptSecurityType> = Vec::new();
        for _ in 0..subtypelen {
            let subtype = stream.read_u32().await?.try_into()?;
            subtypes.push(subtype);
        }

        if !subtypes.contains(&VeNCryptSecurityType::X509Plain) {
            return Err(VncError::UnsupportedVeNCryptVersion);
        }

        stream.write_u32(VeNCryptSecurityType::X509Plain.into()).await?;
        
        let response = stream.read_u8().await?;
        if response != 1 {
            return Err(VncError::UnsupportedVeNCryptVersion);
        }

        Ok(Self{version, subtype: VeNCryptSecurityType::X509Plain, tls_stream: None})
    }

    pub(super) async fn tls_handshake(& mut self, stream: S, host: String) -> Result<(), VncError> 
    {
        assert!(self.subtype == VeNCryptSecurityType::X509Plain && self.version == [0, 2]);
        
        let root_store = RootCertStore {
            roots: webpki_roots::TLS_SERVER_ROOTS.into(),
        };

        let config = ClientConfig::builder()
            .with_root_certificates(root_store)
            .with_no_client_auth();
        
        let connector = TlsConnector::from(Arc::new(config));
        let tls_stream = connector.connect(ServerName::try_from(host).unwrap(), stream).await;

        if let Ok(tlstream) = tls_stream {
            self.tls_stream = Some(tlstream);
        } else {
            return Err(VncError::ConnectError);
        }
        

        Ok(())
    } 

    pub(super) async fn finish(&mut self, username: &str, password: &str) -> Result<AuthResult, VncError>
    {
        self.tls_stream.as_mut().unwrap().write_u32(username.len() as u32).await?;
        self.tls_stream.as_mut().unwrap().write_u32(password.len() as u32).await?;
        self.tls_stream.as_mut().unwrap().write_all(username.as_bytes()).await?;        
        self.tls_stream.as_mut().unwrap().write_all(password.as_bytes()).await?;

        let result = self.tls_stream.as_mut().unwrap().read_u32().await?;
        
        Ok(result.into())
    }
}<|MERGE_RESOLUTION|>--- conflicted
+++ resolved
@@ -44,13 +44,8 @@
     type Error = VncError;
     fn try_from(num: u8) -> Result<Self, Self::Error> {
         match num {
-<<<<<<< HEAD
             0 | 1 | 2 | 5 | 6 | 16 | 17 | 18 | 19 | 20 | 21 | 22 | 129 => {
-                Ok(unsafe { std::mem::transmute(num) })
-=======
-            0 | 1 | 2 | 5 | 6 | 16 | 17 | 18 | 19 | 20 | 21 | 22 => {
                 Ok(unsafe { std::mem::transmute::<u8, SecurityType>(num) })
->>>>>>> bcf2a2b5
             }
             invalid => Err(VncError::InvalidSecurityType(invalid)),
         }
@@ -242,7 +237,7 @@
         }
 
         stream.write_u32(VeNCryptSecurityType::X509Plain.into()).await?;
-        
+
         let response = stream.read_u8().await?;
         if response != 1 {
             return Err(VncError::UnsupportedVeNCryptVersion);
@@ -251,10 +246,10 @@
         Ok(Self{version, subtype: VeNCryptSecurityType::X509Plain, tls_stream: None})
     }
 
-    pub(super) async fn tls_handshake(& mut self, stream: S, host: String) -> Result<(), VncError> 
+    pub(super) async fn tls_handshake(& mut self, stream: S, host: String) -> Result<(), VncError>
     {
         assert!(self.subtype == VeNCryptSecurityType::X509Plain && self.version == [0, 2]);
-        
+
         let root_store = RootCertStore {
             roots: webpki_roots::TLS_SERVER_ROOTS.into(),
         };
@@ -262,7 +257,7 @@
         let config = ClientConfig::builder()
             .with_root_certificates(root_store)
             .with_no_client_auth();
-        
+
         let connector = TlsConnector::from(Arc::new(config));
         let tls_stream = connector.connect(ServerName::try_from(host).unwrap(), stream).await;
 
@@ -271,20 +266,20 @@
         } else {
             return Err(VncError::ConnectError);
         }
-        
+
 
         Ok(())
-    } 
+    }
 
     pub(super) async fn finish(&mut self, username: &str, password: &str) -> Result<AuthResult, VncError>
     {
         self.tls_stream.as_mut().unwrap().write_u32(username.len() as u32).await?;
         self.tls_stream.as_mut().unwrap().write_u32(password.len() as u32).await?;
-        self.tls_stream.as_mut().unwrap().write_all(username.as_bytes()).await?;        
+        self.tls_stream.as_mut().unwrap().write_all(username.as_bytes()).await?;
         self.tls_stream.as_mut().unwrap().write_all(password.as_bytes()).await?;
 
         let result = self.tls_stream.as_mut().unwrap().read_u32().await?;
-        
+
         Ok(result.into())
     }
 }